--- conflicted
+++ resolved
@@ -1,8 +1,4 @@
-<<<<<<< HEAD
-__version__ = '0.2.3'
-=======
 __version__ = '0.3.0'
->>>>>>> 417aa98b
 
 from piepline.utils.events_system import EventsContainer
 
