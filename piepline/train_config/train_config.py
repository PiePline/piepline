from typing import List

<<<<<<< HEAD
from torch import Tensor
from torch.nn import Module
import numpy as np
from torch.optim.optimizer import Optimizer
from torch.utils.data import DataLoader
=======
from torch.nn import Module
from torch.optim.optimizer import Optimizer
>>>>>>> 417aa98b

from piepline.train_config.stages import AbstractStage


__all__ = ['BaseTrainConfig']


<<<<<<< HEAD

class AbstractMetric(metaclass=ABCMeta):
    """
    Abstract class for metrics. When it works in piepline, it store metric value for every call of :meth:`calc`

    :param name: name of metric. Name wil be used in monitors, so be careful in use unsupported characters
    """

    def __init__(self, name: str):
        self._name = name
        self._values = np.array([])

    @abstractmethod
    def calc(self, output: Tensor, target: Tensor) -> np.ndarray or float:
        """
        Calculate metric by output from model and target

        :param output: output from model
        :param target: ground truth
        """

    def _calc(self, output: Tensor, target: Tensor):
        """
        Calculate metric by output from model and target. Method for internal use

        :param output: output from model
        :param target: ground truth
        """
        self._values = np.append(self._values, self.calc(output, target))

    def name(self) -> str:
        """
        Get name of metric

        :return: metric name
        """
        return self._name

    def get_values(self) -> np.ndarray:
        """
        Get array of metric values

        :return: array of values
        """
        return self._values

    def reset(self) -> None:
        """
        Reset array of metric values
        """
        self._values = np.array([])

    @staticmethod
    def min_val() -> float:
        """
        Get minimum value of metric. This used for correct histogram visualisation in some monitors

        :return: minimum value
        """
        return 0

    @staticmethod
    def max_val() -> float:
        """
        Get maximum value of metric. This used for correct histogram visualisation in some monitors

        :return: maximum value
        """
        return 1


class MetricsGroup:
    """
    Class for unite metrics or another :class:`MetricsGroup`'s in one namespace.
    Note: MetricsGroup may contain only 2 level of :class:`MetricsGroup`'s. So ``MetricsGroup().add(MetricsGroup().add(MetricsGroup()))``
    will raises :class:`MGException`

    :param name: group name. Name wil be used in monitors, so be careful in use unsupported characters
    """

    class MGException(Exception):
        """
        Exception for MetricsGroup
        """

        def __init__(self, msg: str):
            self.__msg = msg

        def __str__(self):
            return self.__msg

    def __init__(self, name: str):
        self.__name = name
        self.__metrics = []
        self.__metrics_groups = []
        self.__lvl = 1

    def add(self, item: AbstractMetric or 'MetricsGroup') -> 'MetricsGroup':
        """
        Add :class:`AbstractMetric` or :class:`MetricsGroup`

        :param item: object to add
        :return: self object
        :rtype: :class:`MetricsGroup`
        """
        if isinstance(item, type(self)):
            item._set_level(self.__lvl + 1)
            self.__metrics_groups.append(item)
        else:
            self.__metrics.append(item)
        return self

    def metrics(self) -> [AbstractMetric]:
        """
        Get list of metrics

        :return: list of metrics
        """
        return self.__metrics

    def groups(self) -> ['MetricsGroup']:
        """
        Get list of metrics groups

        :return: list of metrics groups
        """
        return self.__metrics_groups

    def name(self) -> str:
        """
        Get group name

        :return: name
        """
        return self.__name

    def have_groups(self) -> bool:
        """
        Is this group contains another metrics groups

        :return: True if contains, otherwise - False
        """
        return len(self.__metrics_groups) > 0

    def _set_level(self, level: int) -> None:
        """
        Internal method for set metrics group level
        TODO: if metrics group contains in two groups with different levels - this is undefined case

        :param level: parent group level
        """
        if level > 2:
            raise self.MGException("The metric group {} have {} level. There must be no more than 2 levels".format(self.__name, self.__lvl))
        self.__lvl = level
        for group in self.__metrics_groups:
            group._set_level(self.__lvl + 1)

    def calc(self, output: Tensor, target: Tensor) -> None:
        """
        Recursive calculate all metrics in this group and all nested group

        :param output: predict value
        :param target: target value
        """
        for metric in self.__metrics:
            metric._calc(output, target)
        for group in self.__metrics_groups:
            group.calc(output, target)

    def reset(self) -> None:
        """
        Recursive reset all metrics in this group and all nested group
        """
        for metric in self.__metrics:
            metric.reset()
        for group in self.__metrics_groups:
            group.reset()


class MetricsProcessor:
    """
    Collection for all :class:`AbstractMetric`'s and :class:`MetricsGroup`'s
    """

    def __init__(self):
        self._metrics = []
        self._metrics_groups = []

    def add_metric(self, metric: AbstractMetric) -> AbstractMetric:
        """
        Add :class:`AbstractMetric` object

        :param metric: metric to add
        :return: metric object
        :rtype: :class:`AbstractMetric`
        """
        self._metrics.append(metric)
        return metric

    def add_metrics_group(self, group: MetricsGroup) -> MetricsGroup:
        """
        Add :class:`MetricsGroup` object

        :param group: metrics group to add
        :return: metrics group object
        :rtype: :class:`MetricsGroup`
        """
        self._metrics_groups.append(group)
        return group

    def calc_metrics(self, output, target) -> None:
        """
        Recursive calculate all metrics

        :param output: predict value
        :param target: target value
        """
        for metric in self._metrics:
            metric.calc(output, target)
        for group in self._metrics_groups:
            group.calc(output, target)

    def reset_metrics(self) -> None:
        """
        Recursive reset all metrics values
        """
        for metric in self._metrics:
            metric.reset()
        for group in self._metrics_groups:
            group.reset()

    def get_metrics(self) -> {}:
        """
        Get metrics and groups as dict

        :return: dict of metrics and groups with keys [metrics, groups]
        """
        return {'metrics': self._metrics, 'groups': self._metrics_groups}


class AbstractStage(metaclass=ABCMeta):
    """
    Stage of training process. For example there may be 2 stages: train and validation.
    Every epochs in train loop is iteration by stages.

    :param name: name of stage
    """

    def __init__(self, name: str):
        self._name = name

    def name(self) -> str:
        """
        Get name of stage

        :return: name
        """
        return self._name

    def metrics_processor(self) -> MetricsProcessor or None:
        """
        Get metrics processor

        :return: :class:'MetricsProcessor` object or None
        """
        return None

    @abstractmethod
    def run(self, data_processor: TrainDataProcessor) -> None:
        """
        Run stage
        """

    def get_losses(self) -> np.ndarray or None:
        """
        Get losses from this stage

        :return: array of losses or None if this stage doesn't need losses
        """
        return None

    def on_epoch_end(self) -> None:
        """
        Callback for train epoch end
        """
        pass


class StandardStage(AbstractStage):
    """
    Standard stage for train process.

    When call :meth:`run` it's iterate :meth:`process_batch` of data processor by data loader

    After stop iteration ValidationStage accumulate losses from :class:`DataProcessor`.

    :param data_producer: :class:`DataProducer` object
    :param metrics_processor: :class:`MetricsProcessor`
    """

    def __init__(self, stage_name: str, is_train: bool, data_producer: DataProducer, metrics_processor: MetricsProcessor = None):
        super().__init__(name=stage_name)
        self.data_loader = None
        self.data_producer = data_producer
        self._metrics_processor = metrics_processor
        self._losses = None
        self._is_train = is_train

    def run(self, data_processor: TrainDataProcessor) -> None:
        """
        Run stage. This iterate by DataProducer and show progress in stdout

        :param data_processor: :class:`DataProcessor` object
        """
        if self.data_loader is None:
            self.data_loader = self.data_producer.get_loader()

        self._run(self.data_loader, self.name(), data_processor)

    def _run(self, data_loader: DataLoader, name: str, data_processor: TrainDataProcessor):
        with tqdm(data_loader, desc=name, leave=False) as t:
            self._losses = None
            for batch in t:
                self._process_batch(batch, data_processor)
                if isinstance(self._losses, dict):
                    t.set_postfix({'loss': '[{}]'.format(';'.join(['{:4f}'.format(np.mean(v)) for v in self._losses.values()]))})
                else:
                    t.set_postfix({'loss': '[{:4f}]'.format(np.mean(self._losses))})

    def _process_batch(self, batch, data_processor: TrainDataProcessor):
        cur_loss = data_processor.process_batch(batch, metrics_processor=self.metrics_processor(), is_train=self._is_train)
        if self._losses is None:
            self._losses = cur_loss
        else:
            if isinstance(cur_loss, dict):
                for k, v in cur_loss.items():
                    if k in self._losses:
                        self._losses[k] = np.append(self._losses[k], v)
                    else:
                        self._losses[k] = v
            else:
                self._losses = np.append(self._losses, cur_loss)

    def metrics_processor(self) -> MetricsProcessor or None:
        """
        Get merics processor of this stage

        :return: :class:`MetricsProcessor` if specified otherwise None
        """
        return self._metrics_processor

    def get_losses(self) -> np.ndarray:
        """
        Get losses from this stage

        :return: array of losses
        """
        return self._losses

    def on_epoch_end(self) -> None:
        """
        Method, that calls after every epoch
        """
        self._losses = None
        metrics_processor = self.metrics_processor()
        if metrics_processor is not None:
            metrics_processor.reset_metrics()


class TrainStage(StandardStage):
    """
    Standard training stage

    When call :meth:`run` it's iterate :meth:`process_batch` of data processor by data loader with ``is_tran=True`` flag.

    After stop iteration ValidationStage accumulate losses from :class:`DataProcessor`.

    :param data_producer: :class:`DataProducer` object
    :param metrics_processor: :class:`MetricsProcessor`
    :param name: name of stage. By default 'train'
    """

    class _HardNegativesTrainStage(StandardStage):
        def __init__(self, stage_name: str, data_producer: DataProducer, part: float):
            super().__init__(stage_name, True, data_producer)
            self._part = part

        def exec(self, data_processor: TrainDataProcessor, losses: np.ndarray, indices: []) -> None:
            num_losses = int(losses.size * self._part)
            idxs = np.argpartition(losses, -num_losses)[-num_losses:]
            self._run(self.data_producer.get_loader([indices[i] for i in idxs]), self.name(), data_processor)

    def __init__(self, data_producer: DataProducer, metrics_processor: MetricsProcessor = None, name: str = 'train'):
        super().__init__(name, True, data_producer, metrics_processor)
        self.hnm = None
        self.hn_indices = []
        self._dp_pass_indices_earlier = False

    def enable_hard_negative_mining(self, part: float) -> 'TrainStage':
        """
        Enable hard negative mining. Hard negatives was taken by losses values

        :param part: part of data that repeat after train stage
        :return: self object
        """

        if not 0 < part < 1:
            raise ValueError('Value of part for hard negative mining is out of range (0, 1)')
        self.hnm = self._HardNegativesTrainStage(self.name() + '_hnm', self.data_producer, part)
        self._dp_pass_indices_earlier = self.data_producer._is_passed_indices()
        self.data_producer.pass_indices(True)
        return self

    def disable_hard_negative_mining(self) -> 'TrainStage':
        """
        Enable hard negative mining.

        :return: self object
        """
        self.hnm = None
        if not self._dp_pass_indices_earlier:
            self.data_producer.pass_indices(False)
        return self

    def run(self, data_processor: TrainDataProcessor) -> None:
        """
        Run stage

        :param data_processor: :class:`TrainDataProcessor` object
        """
        super().run(data_processor)
        if self.hnm is not None:
            self.hnm.exec(data_processor, self._losses, self.hn_indices)
            self.hn_indices = []

    def _process_batch(self, batch, data_processor: TrainDataProcessor) -> None:
        """
        Internal method for process one bathc

        :param batch: batch
        :param data_processor: :class:`TrainDataProcessor` instance
        """
        if self.hnm is not None:
            self.hn_indices.append(batch['data_idx'])
        super()._process_batch(batch, data_processor)

    def on_epoch_end(self):
        """
        Method, that calls after every epoch
        """
        super().on_epoch_end()
        if self.hnm is not None:
            self.hnm.on_epoch_end()


class ValidationStage(StandardStage):
    """
    Standard validation stage.

    When call :meth:`run` it's iterate :meth:`process_batch` of data processor by data loader with ``is_tran=False`` flag.

    After stop iteration ValidationStage accumulate losses from :class:`DataProcessor`.

    :param data_producer: :class:`DataProducer` object
    :param metrics_processor: :class:`MetricsProcessor`
    :param name: name of stage. By default 'validation'
    """

    def __init__(self, data_producer: DataProducer, metrics_processor: MetricsProcessor = None, name: str = 'validation'):
        super().__init__(name, False, data_producer, metrics_processor)


class TrainConfig:
=======
class BaseTrainConfig:
>>>>>>> 417aa98b
    """
    Train process setting storage

    :param train_stages: list of stages for train loop
    :param loss: loss criterion
    :param optimizer: optimizer object
    """

    def __init__(self, model: Module, train_stages: [], loss: Module, optimizer: Optimizer):
        self._train_stages = train_stages
        self._loss = loss
        self._optimizer = optimizer
        self._model = model

    def loss(self) -> Module:
        """
        Get loss object

        :return: loss object
        """
        return self._loss

    def optimizer(self) -> Optimizer:
        """
        Get optimizer object

        :return: optimizer object
        """
        return self._optimizer

    def stages(self) -> List[AbstractStage]:
        """
        Get list of stages

        :return: list of stages
        """
        return self._train_stages

    def model(self) -> Module:
        return self._model<|MERGE_RESOLUTION|>--- conflicted
+++ resolved
@@ -1,15 +1,7 @@
 from typing import List
 
-<<<<<<< HEAD
-from torch import Tensor
-from torch.nn import Module
-import numpy as np
-from torch.optim.optimizer import Optimizer
-from torch.utils.data import DataLoader
-=======
 from torch.nn import Module
 from torch.optim.optimizer import Optimizer
->>>>>>> 417aa98b
 
 from piepline.train_config.stages import AbstractStage
 
@@ -17,483 +9,7 @@
 __all__ = ['BaseTrainConfig']
 
 
-<<<<<<< HEAD
-
-class AbstractMetric(metaclass=ABCMeta):
-    """
-    Abstract class for metrics. When it works in piepline, it store metric value for every call of :meth:`calc`
-
-    :param name: name of metric. Name wil be used in monitors, so be careful in use unsupported characters
-    """
-
-    def __init__(self, name: str):
-        self._name = name
-        self._values = np.array([])
-
-    @abstractmethod
-    def calc(self, output: Tensor, target: Tensor) -> np.ndarray or float:
-        """
-        Calculate metric by output from model and target
-
-        :param output: output from model
-        :param target: ground truth
-        """
-
-    def _calc(self, output: Tensor, target: Tensor):
-        """
-        Calculate metric by output from model and target. Method for internal use
-
-        :param output: output from model
-        :param target: ground truth
-        """
-        self._values = np.append(self._values, self.calc(output, target))
-
-    def name(self) -> str:
-        """
-        Get name of metric
-
-        :return: metric name
-        """
-        return self._name
-
-    def get_values(self) -> np.ndarray:
-        """
-        Get array of metric values
-
-        :return: array of values
-        """
-        return self._values
-
-    def reset(self) -> None:
-        """
-        Reset array of metric values
-        """
-        self._values = np.array([])
-
-    @staticmethod
-    def min_val() -> float:
-        """
-        Get minimum value of metric. This used for correct histogram visualisation in some monitors
-
-        :return: minimum value
-        """
-        return 0
-
-    @staticmethod
-    def max_val() -> float:
-        """
-        Get maximum value of metric. This used for correct histogram visualisation in some monitors
-
-        :return: maximum value
-        """
-        return 1
-
-
-class MetricsGroup:
-    """
-    Class for unite metrics or another :class:`MetricsGroup`'s in one namespace.
-    Note: MetricsGroup may contain only 2 level of :class:`MetricsGroup`'s. So ``MetricsGroup().add(MetricsGroup().add(MetricsGroup()))``
-    will raises :class:`MGException`
-
-    :param name: group name. Name wil be used in monitors, so be careful in use unsupported characters
-    """
-
-    class MGException(Exception):
-        """
-        Exception for MetricsGroup
-        """
-
-        def __init__(self, msg: str):
-            self.__msg = msg
-
-        def __str__(self):
-            return self.__msg
-
-    def __init__(self, name: str):
-        self.__name = name
-        self.__metrics = []
-        self.__metrics_groups = []
-        self.__lvl = 1
-
-    def add(self, item: AbstractMetric or 'MetricsGroup') -> 'MetricsGroup':
-        """
-        Add :class:`AbstractMetric` or :class:`MetricsGroup`
-
-        :param item: object to add
-        :return: self object
-        :rtype: :class:`MetricsGroup`
-        """
-        if isinstance(item, type(self)):
-            item._set_level(self.__lvl + 1)
-            self.__metrics_groups.append(item)
-        else:
-            self.__metrics.append(item)
-        return self
-
-    def metrics(self) -> [AbstractMetric]:
-        """
-        Get list of metrics
-
-        :return: list of metrics
-        """
-        return self.__metrics
-
-    def groups(self) -> ['MetricsGroup']:
-        """
-        Get list of metrics groups
-
-        :return: list of metrics groups
-        """
-        return self.__metrics_groups
-
-    def name(self) -> str:
-        """
-        Get group name
-
-        :return: name
-        """
-        return self.__name
-
-    def have_groups(self) -> bool:
-        """
-        Is this group contains another metrics groups
-
-        :return: True if contains, otherwise - False
-        """
-        return len(self.__metrics_groups) > 0
-
-    def _set_level(self, level: int) -> None:
-        """
-        Internal method for set metrics group level
-        TODO: if metrics group contains in two groups with different levels - this is undefined case
-
-        :param level: parent group level
-        """
-        if level > 2:
-            raise self.MGException("The metric group {} have {} level. There must be no more than 2 levels".format(self.__name, self.__lvl))
-        self.__lvl = level
-        for group in self.__metrics_groups:
-            group._set_level(self.__lvl + 1)
-
-    def calc(self, output: Tensor, target: Tensor) -> None:
-        """
-        Recursive calculate all metrics in this group and all nested group
-
-        :param output: predict value
-        :param target: target value
-        """
-        for metric in self.__metrics:
-            metric._calc(output, target)
-        for group in self.__metrics_groups:
-            group.calc(output, target)
-
-    def reset(self) -> None:
-        """
-        Recursive reset all metrics in this group and all nested group
-        """
-        for metric in self.__metrics:
-            metric.reset()
-        for group in self.__metrics_groups:
-            group.reset()
-
-
-class MetricsProcessor:
-    """
-    Collection for all :class:`AbstractMetric`'s and :class:`MetricsGroup`'s
-    """
-
-    def __init__(self):
-        self._metrics = []
-        self._metrics_groups = []
-
-    def add_metric(self, metric: AbstractMetric) -> AbstractMetric:
-        """
-        Add :class:`AbstractMetric` object
-
-        :param metric: metric to add
-        :return: metric object
-        :rtype: :class:`AbstractMetric`
-        """
-        self._metrics.append(metric)
-        return metric
-
-    def add_metrics_group(self, group: MetricsGroup) -> MetricsGroup:
-        """
-        Add :class:`MetricsGroup` object
-
-        :param group: metrics group to add
-        :return: metrics group object
-        :rtype: :class:`MetricsGroup`
-        """
-        self._metrics_groups.append(group)
-        return group
-
-    def calc_metrics(self, output, target) -> None:
-        """
-        Recursive calculate all metrics
-
-        :param output: predict value
-        :param target: target value
-        """
-        for metric in self._metrics:
-            metric.calc(output, target)
-        for group in self._metrics_groups:
-            group.calc(output, target)
-
-    def reset_metrics(self) -> None:
-        """
-        Recursive reset all metrics values
-        """
-        for metric in self._metrics:
-            metric.reset()
-        for group in self._metrics_groups:
-            group.reset()
-
-    def get_metrics(self) -> {}:
-        """
-        Get metrics and groups as dict
-
-        :return: dict of metrics and groups with keys [metrics, groups]
-        """
-        return {'metrics': self._metrics, 'groups': self._metrics_groups}
-
-
-class AbstractStage(metaclass=ABCMeta):
-    """
-    Stage of training process. For example there may be 2 stages: train and validation.
-    Every epochs in train loop is iteration by stages.
-
-    :param name: name of stage
-    """
-
-    def __init__(self, name: str):
-        self._name = name
-
-    def name(self) -> str:
-        """
-        Get name of stage
-
-        :return: name
-        """
-        return self._name
-
-    def metrics_processor(self) -> MetricsProcessor or None:
-        """
-        Get metrics processor
-
-        :return: :class:'MetricsProcessor` object or None
-        """
-        return None
-
-    @abstractmethod
-    def run(self, data_processor: TrainDataProcessor) -> None:
-        """
-        Run stage
-        """
-
-    def get_losses(self) -> np.ndarray or None:
-        """
-        Get losses from this stage
-
-        :return: array of losses or None if this stage doesn't need losses
-        """
-        return None
-
-    def on_epoch_end(self) -> None:
-        """
-        Callback for train epoch end
-        """
-        pass
-
-
-class StandardStage(AbstractStage):
-    """
-    Standard stage for train process.
-
-    When call :meth:`run` it's iterate :meth:`process_batch` of data processor by data loader
-
-    After stop iteration ValidationStage accumulate losses from :class:`DataProcessor`.
-
-    :param data_producer: :class:`DataProducer` object
-    :param metrics_processor: :class:`MetricsProcessor`
-    """
-
-    def __init__(self, stage_name: str, is_train: bool, data_producer: DataProducer, metrics_processor: MetricsProcessor = None):
-        super().__init__(name=stage_name)
-        self.data_loader = None
-        self.data_producer = data_producer
-        self._metrics_processor = metrics_processor
-        self._losses = None
-        self._is_train = is_train
-
-    def run(self, data_processor: TrainDataProcessor) -> None:
-        """
-        Run stage. This iterate by DataProducer and show progress in stdout
-
-        :param data_processor: :class:`DataProcessor` object
-        """
-        if self.data_loader is None:
-            self.data_loader = self.data_producer.get_loader()
-
-        self._run(self.data_loader, self.name(), data_processor)
-
-    def _run(self, data_loader: DataLoader, name: str, data_processor: TrainDataProcessor):
-        with tqdm(data_loader, desc=name, leave=False) as t:
-            self._losses = None
-            for batch in t:
-                self._process_batch(batch, data_processor)
-                if isinstance(self._losses, dict):
-                    t.set_postfix({'loss': '[{}]'.format(';'.join(['{:4f}'.format(np.mean(v)) for v in self._losses.values()]))})
-                else:
-                    t.set_postfix({'loss': '[{:4f}]'.format(np.mean(self._losses))})
-
-    def _process_batch(self, batch, data_processor: TrainDataProcessor):
-        cur_loss = data_processor.process_batch(batch, metrics_processor=self.metrics_processor(), is_train=self._is_train)
-        if self._losses is None:
-            self._losses = cur_loss
-        else:
-            if isinstance(cur_loss, dict):
-                for k, v in cur_loss.items():
-                    if k in self._losses:
-                        self._losses[k] = np.append(self._losses[k], v)
-                    else:
-                        self._losses[k] = v
-            else:
-                self._losses = np.append(self._losses, cur_loss)
-
-    def metrics_processor(self) -> MetricsProcessor or None:
-        """
-        Get merics processor of this stage
-
-        :return: :class:`MetricsProcessor` if specified otherwise None
-        """
-        return self._metrics_processor
-
-    def get_losses(self) -> np.ndarray:
-        """
-        Get losses from this stage
-
-        :return: array of losses
-        """
-        return self._losses
-
-    def on_epoch_end(self) -> None:
-        """
-        Method, that calls after every epoch
-        """
-        self._losses = None
-        metrics_processor = self.metrics_processor()
-        if metrics_processor is not None:
-            metrics_processor.reset_metrics()
-
-
-class TrainStage(StandardStage):
-    """
-    Standard training stage
-
-    When call :meth:`run` it's iterate :meth:`process_batch` of data processor by data loader with ``is_tran=True`` flag.
-
-    After stop iteration ValidationStage accumulate losses from :class:`DataProcessor`.
-
-    :param data_producer: :class:`DataProducer` object
-    :param metrics_processor: :class:`MetricsProcessor`
-    :param name: name of stage. By default 'train'
-    """
-
-    class _HardNegativesTrainStage(StandardStage):
-        def __init__(self, stage_name: str, data_producer: DataProducer, part: float):
-            super().__init__(stage_name, True, data_producer)
-            self._part = part
-
-        def exec(self, data_processor: TrainDataProcessor, losses: np.ndarray, indices: []) -> None:
-            num_losses = int(losses.size * self._part)
-            idxs = np.argpartition(losses, -num_losses)[-num_losses:]
-            self._run(self.data_producer.get_loader([indices[i] for i in idxs]), self.name(), data_processor)
-
-    def __init__(self, data_producer: DataProducer, metrics_processor: MetricsProcessor = None, name: str = 'train'):
-        super().__init__(name, True, data_producer, metrics_processor)
-        self.hnm = None
-        self.hn_indices = []
-        self._dp_pass_indices_earlier = False
-
-    def enable_hard_negative_mining(self, part: float) -> 'TrainStage':
-        """
-        Enable hard negative mining. Hard negatives was taken by losses values
-
-        :param part: part of data that repeat after train stage
-        :return: self object
-        """
-
-        if not 0 < part < 1:
-            raise ValueError('Value of part for hard negative mining is out of range (0, 1)')
-        self.hnm = self._HardNegativesTrainStage(self.name() + '_hnm', self.data_producer, part)
-        self._dp_pass_indices_earlier = self.data_producer._is_passed_indices()
-        self.data_producer.pass_indices(True)
-        return self
-
-    def disable_hard_negative_mining(self) -> 'TrainStage':
-        """
-        Enable hard negative mining.
-
-        :return: self object
-        """
-        self.hnm = None
-        if not self._dp_pass_indices_earlier:
-            self.data_producer.pass_indices(False)
-        return self
-
-    def run(self, data_processor: TrainDataProcessor) -> None:
-        """
-        Run stage
-
-        :param data_processor: :class:`TrainDataProcessor` object
-        """
-        super().run(data_processor)
-        if self.hnm is not None:
-            self.hnm.exec(data_processor, self._losses, self.hn_indices)
-            self.hn_indices = []
-
-    def _process_batch(self, batch, data_processor: TrainDataProcessor) -> None:
-        """
-        Internal method for process one bathc
-
-        :param batch: batch
-        :param data_processor: :class:`TrainDataProcessor` instance
-        """
-        if self.hnm is not None:
-            self.hn_indices.append(batch['data_idx'])
-        super()._process_batch(batch, data_processor)
-
-    def on_epoch_end(self):
-        """
-        Method, that calls after every epoch
-        """
-        super().on_epoch_end()
-        if self.hnm is not None:
-            self.hnm.on_epoch_end()
-
-
-class ValidationStage(StandardStage):
-    """
-    Standard validation stage.
-
-    When call :meth:`run` it's iterate :meth:`process_batch` of data processor by data loader with ``is_tran=False`` flag.
-
-    After stop iteration ValidationStage accumulate losses from :class:`DataProcessor`.
-
-    :param data_producer: :class:`DataProducer` object
-    :param metrics_processor: :class:`MetricsProcessor`
-    :param name: name of stage. By default 'validation'
-    """
-
-    def __init__(self, data_producer: DataProducer, metrics_processor: MetricsProcessor = None, name: str = 'validation'):
-        super().__init__(name, False, data_producer, metrics_processor)
-
-
-class TrainConfig:
-=======
 class BaseTrainConfig:
->>>>>>> 417aa98b
     """
     Train process setting storage
 
