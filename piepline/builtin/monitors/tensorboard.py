"""
This module contains Tensorboard monitor interface
"""

import os
import numpy as np
from torch.nn import Module

try:
    from tensorboardX import SummaryWriter
except ImportError:
    try:
        from torch.utils.tensorboard import SummaryWriter
    except ImportError:
        print("Can't import tensorboard. Try to install tensorboardX or update PyTorch version")

from piepline.monitoring.monotors import AbstractMonitor
from piepline.train_config.metrics import AbstractMetric, MetricsGroup
from piepline.utils.fsm import FileStructManager, FolderRegistrable

import warnings

warnings.simplefilter(action='ignore', category=FutureWarning)


class TensorboardMonitor(AbstractMonitor, FolderRegistrable):
    """
    Class, that manage metrics end events monitoring. It worked with tensorboard. Monitor get metrics after epoch ends and visualise it. Metrics may be float or np.array values. If
    metric is np.array - it will be shown as histogram and scalars (scalar plots contains mean valuse from array).

    :param fsm: file structure manager
    :param is_continue: is data processor continue training
    :param network_name: network name
    """

    def __init__(self, fsm: FileStructManager, is_continue: bool, network_name: str = None):
        super().__init__()
        self._writer = None
        self._txt_log_file = None

        fsm.register_dir(self)
        directory = fsm.get_path(self)
        if directory is None:
            return

        directory = os.path.join(directory, network_name) if network_name is not None else directory

        if not (fsm.in_continue_mode() or is_continue) and os.path.exists(directory) and os.path.isdir(directory):
            idx = 0
            tmp_dir = directory + "_v{}".format(idx)
            while os.path.exists(tmp_dir) and os.path.isdir(tmp_dir):
                idx += 1
                tmp_dir = directory + "_v{}".format(idx)
            directory = tmp_dir

        os.makedirs(directory, exist_ok=True)
        self._writer = SummaryWriter(directory)
        self._txt_log_file = open(os.path.join(directory, "log.txt"), 'a' if is_continue else 'w')

    def update_metrics(self, metrics: {}) -> None:
        """
        Update monitor

        :param metrics: metrics dict with keys 'metrics' and 'groups'
        """
        self._update_metrics(metrics['metrics'], metrics['groups'])

    def update_losses(self, losses: {}) -> None:
        """
        Update monitor

        :param losses: losses values with keys 'train' and 'validation'
        """
        if self._writer is None:
            return

<<<<<<< HEAD
        def on_loss(name: str, values: np.ndarray or dict) -> None:
            if isinstance(values, dict):
                self.__writer.add_scalars('loss_{}'.format(name), {k: np.mean(v) for k, v in values.items()}, global_step=self.epoch_num)
                for k, v in values.items():
                    self.__writer.add_histogram('{}/loss_{}_hist'.format(name, k), np.clip(v, -1, 1).astype(np.float32),
                                                global_step=self.epoch_num, bins=np.linspace(-1, 1, num=11).astype(np.float32))
            else:
                self.__writer.add_scalars('loss', {name: np.mean(values)}, global_step=self.epoch_num)
                self.__writer.add_histogram('{}/loss_hist'.format(name), np.clip(values, -1, 1).astype(np.float32),
                                            global_step=self.epoch_num, bins=np.linspace(-1, 1, num=11).astype(np.float32))
=======
        def on_loss(name: str, values: np.ndarray) -> None:
            self._writer.add_scalars('loss', {name: np.mean(values)}, global_step=self.epoch_num)
            self._writer.add_histogram('{}/loss_hist'.format(name), np.clip(values, -1, 1).astype(np.float32),
                                       global_step=self.epoch_num, bins=np.linspace(-1, 1, num=11).astype(np.float32))
>>>>>>> 417aa98b

        self._iterate_by_losses(losses, on_loss)

    def _update_metrics(self, metrics: [AbstractMetric], metrics_groups: [MetricsGroup]) -> None:
        """
        Update console

        :param metrics: metrics
        """

        def process_metric(cur_metric, parent_tag: str = None):
            def add_histogram(name: str, vals, step_num, bins):
                try:
                    self._writer.add_histogram(name, vals, step_num, bins)
                except Exception:
                    pass

            tag = lambda name: name if parent_tag is None else '{}/{}'.format(parent_tag, name)

            if isinstance(cur_metric, MetricsGroup):
                for m in cur_metric.metrics():
                    if m.get_values().size > 0:
                        self._writer.add_scalars(tag(m.name()), {m.name(): np.mean(m.get_values())}, global_step=self.epoch_num)
                        add_histogram(tag(m.name()) + '_hist',
                                      np.clip(m.get_values(), m.min_val(), m.max_val()).astype(np.float32),
                                      self.epoch_num, np.linspace(m.min_val(), m.max_val(), num=11).astype(np.float32))
            else:
                values = cur_metric.get_values().astype(np.float32)
                if values.size > 0:
                    self._writer.add_scalar(tag(cur_metric.name()), float(np.mean(values)), global_step=self.epoch_num)
                    add_histogram(tag(cur_metric.name()) + '_hist',
                                  np.clip(values, cur_metric.min_val(), cur_metric.max_val()).astype(np.float32),
                                  self.epoch_num, np.linspace(cur_metric.min_val(), cur_metric.max_val(), num=11).astype(np.float32))

        if self._writer is None:
            return

        for metric in metrics:
            process_metric(metric)

        for metrics_group in metrics_groups:
            for metric in metrics_group.metrics():
                process_metric(metric, metrics_group.name())
            for group in metrics_group.groups():
                process_metric(group, metrics_group.name())

    def update_scalar(self, name: str, value: float, epoch_idx: int = None) -> None:
        """
        Update scalar on tensorboard

        :param name: the classic tag for TensorboardX
        :param value: scalar value
        :param epoch_idx: epoch idx. If doesn't set - use last epoch idx stored in this class
        """
        self._writer.add_scalar(name, value, global_step=(epoch_idx if epoch_idx is not None else self.epoch_num))

    def write_to_txt_log(self, text: str, tag: str = None) -> None:
        """
        Write to txt log

        :param text: text that will be writed
        :param tag: tag
        """
        self._writer.add_text("log" if tag is None else tag, text, self.epoch_num)
        text = "Epoch [{}]".format(self.epoch_num) + ": " + text
        self._txt_log_file.write(text + '\n')
        self._txt_log_file.flush()

    def visualize_model(self, model: Module, tensor) -> None:
        """
        Visualize model graph

        :param model: :class:`torch.nn.Module` object
        :param tensor: dummy input for trace model
        """
        self._writer.add_graph(model, tensor)

    def close(self):
        if self._txt_log_file is not None:
            self._txt_log_file.close()
            self._txt_log_file = None
            del self._txt_log_file
        if self._writer is not None:
            self._writer.close()
            self._writer = None
            del self._writer

    def __exit__(self, exc_type, exc_val, exc_tb):
        self.close()

    def _get_gir(self) -> str:
        return os.path.join('monitors', 'tensorboard')

    def _get_name(self) -> str:
        return 'Tensorboard'<|MERGE_RESOLUTION|>--- conflicted
+++ resolved
@@ -14,8 +14,8 @@
     except ImportError:
         print("Can't import tensorboard. Try to install tensorboardX or update PyTorch version")
 
-from piepline.monitoring.monotors import AbstractMonitor
-from piepline.train_config.metrics import AbstractMetric, MetricsGroup
+from piepline.monitoring import AbstractMonitor
+from piepline.train_config import AbstractMetric, MetricsGroup
 from piepline.utils.fsm import FileStructManager, FolderRegistrable
 
 import warnings
@@ -74,23 +74,17 @@
         if self._writer is None:
             return
 
-<<<<<<< HEAD
         def on_loss(name: str, values: np.ndarray or dict) -> None:
             if isinstance(values, dict):
-                self.__writer.add_scalars('loss_{}'.format(name), {k: np.mean(v) for k, v in values.items()}, global_step=self.epoch_num)
+                self._writer.add_scalars('loss_{}'.format(name), {k: np.mean(v) for k, v in values.items()},
+                                         global_step=self.epoch_num)
                 for k, v in values.items():
-                    self.__writer.add_histogram('{}/loss_{}_hist'.format(name, k), np.clip(v, -1, 1).astype(np.float32),
-                                                global_step=self.epoch_num, bins=np.linspace(-1, 1, num=11).astype(np.float32))
+                    self._writer.add_histogram('{}/loss_{}_hist'.format(name, k), np.clip(v, -1, 1).astype(np.float32),
+                                               global_step=self.epoch_num, bins=np.linspace(-1, 1, num=11).astype(np.float32))
             else:
-                self.__writer.add_scalars('loss', {name: np.mean(values)}, global_step=self.epoch_num)
-                self.__writer.add_histogram('{}/loss_hist'.format(name), np.clip(values, -1, 1).astype(np.float32),
-                                            global_step=self.epoch_num, bins=np.linspace(-1, 1, num=11).astype(np.float32))
-=======
-        def on_loss(name: str, values: np.ndarray) -> None:
-            self._writer.add_scalars('loss', {name: np.mean(values)}, global_step=self.epoch_num)
-            self._writer.add_histogram('{}/loss_hist'.format(name), np.clip(values, -1, 1).astype(np.float32),
-                                       global_step=self.epoch_num, bins=np.linspace(-1, 1, num=11).astype(np.float32))
->>>>>>> 417aa98b
+                self._writer.add_scalars('loss', {name: np.mean(values)}, global_step=self.epoch_num)
+                self._writer.add_histogram('{}/loss_hist'.format(name), np.clip(values, -1, 1).astype(np.float32),
+                                           global_step=self.epoch_num, bins=np.linspace(-1, 1, num=11).astype(np.float32))
 
         self._iterate_by_losses(losses, on_loss)
 
